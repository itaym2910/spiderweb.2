--- conflicted
+++ resolved
@@ -1,5 +1,5 @@
 // src/DashboardPage.js
-<<<<<<< HEAD
+
 import React from "react";
 import {
   Routes,
@@ -8,11 +8,6 @@
   useLocation,
   Navigate,
 } from "react-router-dom";
-=======
-import React, { useState, useEffect } from "react";
-import { useNavigate, useLocation, Routes, Route } from "react-router-dom";
-import { Star, ArrowUp, ArrowDown, XCircle } from "lucide-react";
->>>>>>> d9ed2be4
 import { Card, CardContent } from "./components/ui/card";
 import { Button } from "./components/ui/button";
 import {
@@ -27,7 +22,6 @@
 import NetworkVisualizerWrapper from "./components/NetworkVisualizerWrapper";
 import NetworkVisualizer5Wrapper from "./components/NetworkVisualizer5Wrapper";
 import CoreSitePage from "./components/CoreSite/CoreSitePage";
-<<<<<<< HEAD
 import SiteDetailPage from "./components/end-site/SiteDetailPage";
 import { data as mainLinesTableData } from "./dataMainLines";
 import { FullscreenIcon, ExitFullscreenIcon } from "./App";
@@ -126,122 +120,7 @@
         ? "p-0"
         : "p-4"
     } relative`;
-=======
-
-const allInterfacesData = [
-  {
-    id: "cr01-gi1/0/1",
-    deviceName: "core-router-01",
-    interfaceName: "GigabitEthernet1/0/1",
-    description: "Uplink to ISP-A (Primary)",
-    status: "Up",
-    trafficIn: "850 Mbps",
-    trafficOut: "620 Mbps",
-    errors: { in: 0, out: 0 },
-    isFavorite: true,
-  },
-  {
-    id: "asw01-fa0/24",
-    deviceName: "access-switch-01",
-    interfaceName: "FastEthernet0/24",
-    description: "Connection to Marketing Dept Printer",
-    status: "Down",
-    trafficIn: "0 Mbps",
-    trafficOut: "0 Mbps",
-    errors: { in: 0, out: 0 },
-    isFavorite: false,
-  },
-  {
-    id: "dsw01-te1/0/1",
-    deviceName: "dist-switch-01",
-    interfaceName: "TenGigabitEthernet1/0/1",
-    description: "Trunk to Core Router",
-    status: "Up",
-    trafficIn: "1.2 Gbps",
-    trafficOut: "980 Mbps",
-    errors: { in: 14, out: 3 },
-    isFavorite: true,
-  },
-  {
-    id: "fw01-eth1",
-    deviceName: "firewall-cluster-a",
-    interfaceName: "ethernet1/1",
-    description: "DMZ Zone Link",
-    status: "Up",
-    trafficIn: "340 Mbps",
-    trafficOut: "450 Mbps",
-    errors: { in: 0, out: 0 },
-    isFavorite: false,
-  },
-];
-
-function StatusIndicator({ status }) {
-  const statusConfig = {
-    Up: { color: "text-green-500", Icon: ArrowUp, label: "Up" },
-    Down: { color: "text-red-500", Icon: ArrowDown, label: "Down" },
-    "Admin Down": { color: "text-gray-500", Icon: XCircle, label: "Admin Down" },
-  };
-  const config = statusConfig[status] || statusConfig["Admin Down"];
-  return (
-    <div className={`flex items-center gap-2 font-medium ${config.color}`}>
-      <config.Icon className="h-4 w-4" />
-      <span>{config.label}</span>
-    </div>
-  );
-}
-
-export function DashboardPage({ isAppFullscreen, isSidebarCollapsed }) {
-  const [theme, setTheme] = useState(
-    document.documentElement.classList.contains("dark") ? "dark" : "light"
-  );
-  const [interfaces, setInterfaces] = useState(allInterfacesData);
-  const navigate = useNavigate();
-  const location = useLocation();
-
-  useEffect(() => {
-    const observer = new MutationObserver(() => {
-      const isDark = document.documentElement.classList.contains("dark");
-      setTheme(isDark ? "dark" : "light");
-    });
-    observer.observe(document.documentElement, {
-      attributes: true,
-      attributeFilter: ["class"],
-    });
-    return () => observer.disconnect();
-  }, []);
-
-  const handleToggleFavorite = (interfaceId) => {
-    setInterfaces(
-      interfaces.map((iface) =>
-        iface.id === interfaceId
-          ? { ...iface, isFavorite: !iface.isFavorite }
-          : iface
-      )
-    );
-  };
-
-  const handleTabChange = (value) => {
-    const currentPath = location.pathname;
-    const isOnLZoneDetail = currentPath.includes("/l-zone/");
-    const isOnPZoneDetail = currentPath.includes("/p-zone/");
-
-    if (isOnLZoneDetail || isOnPZoneDetail) {
-      const parts = currentPath.split(isOnLZoneDetail ? "/l-zone/" : "/p-zone/");
-      let calculatedBasePath = parts[0] || "/";
-      if (!calculatedBasePath.startsWith("/")) {
-        calculatedBasePath = "/" + calculatedBasePath;
-      }
-      navigate(calculatedBasePath);
-    }
-  };
-
-  const chartKeySuffix = `${isAppFullscreen}-${isSidebarCollapsed}`;
-  const favoriteInterfaces = interfaces.filter((iface) => iface.isFavorite);
-
-  // --- 1. DEFINE THE INVISIBLE BUTTON STYLE ONCE ---
-  // This string of classes will make the button wrapper completely invisible.
-  const invisibleButtonStyles = "ml-4 h-auto w-auto p-0 bg-transparent hover:bg-transparent focus:outline-none focus-visible:ring-0 focus-visible:ring-offset-0";
->>>>>>> d9ed2be4
+
 
   return (
     <div
@@ -252,18 +131,13 @@
           : "bg-white dark:bg-gray-800 rounded-lg shadow-md"
       } ${isAppFullscreen ? "p-0" : ""}`}
     >
-<<<<<<< HEAD
+
       <Tabs // The <Tabs> component itself is NOT a flex item that grows here
         value={activeTabValue}
         defaultValue="table"
         className="w-full flex flex-col flex-1" // <<< MAKE SURE TABS ITSELF IS FLEX AND CAN GROW
         onValueChange={handleTabChangeForNavigation}
-=======
-      <Tabs
-        defaultValue="favorites"
-        className="w-full flex flex-col flex-1"
-        onValueChange={handleTabChange}
->>>>>>> d9ed2be4
+
       >
         <TabsList // TabsList is just a direct child, its size is content-based
           className={`bg-gray-100 dark:bg-gray-700 p-1 rounded-lg mb-4 ${
@@ -279,7 +153,7 @@
           <TabsTrigger value="site">Site</TabsTrigger>
         </TabsList>
 
-<<<<<<< HEAD
+
         {/* This div will contain the routed content and MUST grow to fill space */}
         <div className="flex-1 flex flex-col min-h-0">
           {" "}
@@ -476,144 +350,6 @@
         </div>
       </Tabs>{" "}
       {/* Moved the closing tag for Tabs here to wrap the content div */}
-=======
-        {/* --- 2. MODIFIED: FAVORITES TAB IS NOW INTERACTIVE --- */}
-        <TabsContent value="favorites" className="flex-1 flex flex-col min-h-0">
-          <Card
-            className={`flex-1 flex flex-col min-h-0 ${
-              isAppFullscreen
-                ? "border-0 rounded-none shadow-none"
-                : "border dark:border-gray-700"
-            }`}
-          >
-            <CardContent
-              className={`overflow-auto flex-1 ${
-                isAppFullscreen ? "p-0" : "p-4"
-              }`}
-            >
-              <Table>
-                <TableHeader>
-                  <TableRow>
-                    <TableHead>Interface</TableHead>
-                    <TableHead>Device</TableHead>
-                    <TableHead>Status</TableHead>
-                    <TableHead className="text-right">Actions</TableHead>
-                  </TableRow>
-                </TableHeader>
-                <TableBody>
-                  {favoriteInterfaces.length > 0 ? (
-                    favoriteInterfaces.map((iface) => (
-                      <TableRow key={iface.id}>
-                        <TableCell>
-                          <div className="font-medium">{iface.interfaceName}</div>
-                          <div className="text-sm text-gray-500">{iface.description}</div>
-                        </TableCell>
-                        <TableCell>{iface.deviceName}</TableCell>
-                        <TableCell><StatusIndicator status={iface.status} /></TableCell>
-                        <TableCell className="text-right">
-                          <Button
-                            variant="ghost"
-                            size="icon"
-                            onClick={() => handleToggleFavorite(iface.id)}
-                            aria-label={`Unfavorite ${iface.interfaceName}`}
-                            className={invisibleButtonStyles}
-                          >
-                            <Star className="h-5 w-5 text-yellow-500 fill-yellow-400" />
-                          </Button>
-                        </TableCell>
-                      </TableRow>
-                    ))
-                  ) : (
-                    <TableRow>
-                      <TableCell colSpan={4} className="h-24 text-center">
-                        No favorite interfaces selected.
-                      </TableCell>
-                    </TableRow>
-                  )}
-                </TableBody>
-              </Table>
-            </CardContent>
-          </Card>
-        </TabsContent>
-
-        <TabsContent value="all_interfaces" className="flex-1 flex flex-col min-h-0">
-          <Card
-            className={`flex-1 flex flex-col min-h-0 ${
-              isAppFullscreen
-                ? "border-0 rounded-none shadow-none"
-                : "border dark:border-gray-700"
-            }`}
-          >
-            <CardContent
-              className={`overflow-auto flex-1 ${
-                isAppFullscreen ? "p-0" : "p-4"
-              }`}
-            >
-              <Table>
-                <TableHeader>
-                  <TableRow>
-                    <TableHead>Interface</TableHead>
-                    <TableHead>Device</TableHead>
-                    <TableHead>Status</TableHead>
-                    <TableHead>Traffic (In / Out)</TableHead>
-                    <TableHead>Errors (In / Out)</TableHead>
-                  </TableRow>
-                </TableHeader>
-                <TableBody>
-                  {interfaces.map((iface) => (
-                    <TableRow key={iface.id}>
-                      <TableCell>
-                        <div className="font-medium">{iface.interfaceName}</div>
-                        <div className="text-sm text-gray-500">{iface.description}</div>
-                      </TableCell>
-                      <TableCell>{iface.deviceName}</TableCell>
-                      <TableCell><StatusIndicator status={iface.status} /></TableCell>
-                      <TableCell>{`${iface.trafficIn} / ${iface.trafficOut}`}</TableCell>
-                      <TableCell>
-                        <div className="flex items-center justify-between">
-                          <span
-                            className={
-                              iface.errors.in > 0 || iface.errors.out > 0
-                                ? "font-bold text-orange-600 dark:text-orange-400"
-                                : ""
-                            }
-                          >
-                            {`${iface.errors.in} / ${iface.errors.out}`}
-                          </span>
-                          <Button
-                            variant="ghost"
-                            size="icon"
-                            onClick={() => handleToggleFavorite(iface.id)}
-                            aria-label={`Favorite ${iface.interfaceName}`}
-                            className={invisibleButtonStyles}
-                          >
-                            <Star
-                              className={`h-5 w-5 transition-colors ${
-                                iface.isFavorite
-                                  ? "text-yellow-500 fill-yellow-400"
-                                  : "text-gray-400 hover:text-yellow-500"
-                              }`}
-                            />
-                          </Button>
-                        </div>
-                      </TableCell>
-                    </TableRow>
-                  ))}
-                </TableBody>
-              </Table>
-            </CardContent>
-          </Card>
-        </TabsContent>
-
-        {/* Other tabs remain unchanged */}
-        <TabsContent value="l_network" className="flex-1 flex flex-col min-h-0">
-          {/* ... content ... */}
-        </TabsContent>
-        <TabsContent value="p_network" className="flex-1 flex flex-col min-h-0">
-          {/* ... content ... */}
-        </TabsContent>
-      </Tabs>
->>>>>>> d9ed2be4
     </div>
   );
 }
@@ -646,4 +382,4 @@
       }
     />
   );
-}+}
