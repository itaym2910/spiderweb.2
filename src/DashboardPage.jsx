// src/DashboardPage.js
import React, { useState, useEffect } from "react";
import { useNavigate, useLocation, Routes, Route } from "react-router-dom";
import { Card, CardContent } from "./components/ui/card";
import { Tabs, TabsList, TabsTrigger, TabsContent } from "./components/ui/tabs";
<<<<<<< HEAD
import NetworkVisualizerWrapper from "./components/NetworkVisualizerWrapper";
import NetworkVisualizer5Wrapper from "./components/NetworkVisualizer5Wrapper";
import CoreSitePage from "./components/CoreSite/CoreSitePage"; // Ensure path is correct
import { data } from "./dataMainLines";

// Accept isSidebarCollapsed prop
export function DashboardPage({ isAppFullscreen, isSidebarCollapsed }) {
=======
import NetworkVisualizer from "./components/chart/NetworkVisualizer";
import NetworkVisualizer5 from "./components/chart/NetworkVisualizer5";
import { MainLinesPage } from "./FavLines"; // Import the MainLinesPage

// The 'data' array is no longer defined here.
// It has been moved into MainLinesPage.jsx

export function DashboardPage() {
>>>>>>> 56007679
  const [theme, setTheme] = useState(
    document.documentElement.classList.contains("dark") ? "dark" : "light"
  );
  const navigate = useNavigate();
  const location = useLocation();

  useEffect(() => {
    const observer = new MutationObserver(() => { // Corrected line: removed the rogue underscore
      const isDark = document.documentElement.classList.contains("dark");
      setTheme(isDark ? "dark" : "light");
    });
    observer.observe(document.documentElement, {
      attributes: true,
      attributeFilter: ["class"],
    });
    return () => observer.disconnect();
  }, []);

<<<<<<< HEAD
  const handleTabChange = () => {
    const currentPath = location.pathname;
    const isOnLZoneDetail = currentPath.includes("/l-zone/");
    const isOnPZoneDetail = currentPath.includes("/p-zone/");

    if (isOnLZoneDetail || isOnPZoneDetail) {
      let calculatedBasePath = currentPath;
      if (isOnLZoneDetail) {
        const parts = currentPath.split("/l-zone/");
        calculatedBasePath = parts[0];
      } else if (isOnPZoneDetail) {
        const parts = currentPath.split("/p-zone/");
        calculatedBasePath = parts[0];
      }
      if (calculatedBasePath === "" || calculatedBasePath === undefined) {
        calculatedBasePath = "/";
      }
      if (!calculatedBasePath.startsWith("/")) {
        calculatedBasePath = "/" + calculatedBasePath;
      }
      if (calculatedBasePath !== currentPath) {
        try {
          navigate(calculatedBasePath);
        } catch (e) {
          console.error("Navigation error in handleTabChange:", e);
        }
      }
    }
  };

  // Construct a dynamic key for charts based on both fullscreen and sidebar state
  const chartKeySuffix = `${isAppFullscreen}-${isSidebarCollapsed}`;
=======
  // ... rest of the component
  const visualizerData = [
    { phrase: "Sample Node 1", frequency: 10, impact: 5, sentiment: 0.5 },
    { phrase: "Sample Node 2", frequency: 20, impact: -10, sentiment: -0.8 },
  ];
>>>>>>> 56007679

  return (
    <div
      className={`flex flex-col h-full p-0 ${
        isAppFullscreen
          ? "bg-white dark:bg-gray-800"
          : "bg-white dark:bg-gray-800 rounded-lg shadow-md"
      }`}
    >
      <Tabs
        defaultValue="table"
        className="w-full flex flex-col flex-1"
        onValueChange={handleTabChange}
      >
        <TabsList
          className={`bg-gray-100 dark:bg-gray-700 p-1 rounded-lg ${
            isAppFullscreen ? "mx-0 my-0 rounded-none" : "mb-4"
          }`}
        >
          <TabsTrigger value="table">Main Lines</TabsTrigger>
          <TabsTrigger value="l_network">L-chart</TabsTrigger>
          <TabsTrigger value="p_network">P-chart</TabsTrigger>
        </TabsList>
<<<<<<< HEAD

        <TabsContent value="table" className="flex-1 flex flex-col min-h-0">
          {/* ... Table Card ... */}
          <Card
            className={`flex-1 flex flex-col min-h-0 ${
              isAppFullscreen
                ? "border-0 rounded-none shadow-none"
                : "border dark:border-gray-700"
            }`}
          >
            <CardContent
              className={`overflow-auto flex-1 ${
                isAppFullscreen ? "p-0" : "p-4"
              }`}
            >
              <Table>
                <TableHeader>
                  <TableRow className="border-b dark:border-gray-700">
                    <TableHead className="text-gray-600 dark:text-gray-300">
                      Phrase + [synonyms]
                    </TableHead>
                    <TableHead className="text-gray-600 dark:text-gray-300">
                      Frequency
                    </TableHead>
                    <TableHead className="text-gray-600 dark:text-gray-300">
                      Net sentiment
                    </TableHead>
                    <TableHead className="text-gray-600 dark:text-gray-300">
                      Total impact
                    </TableHead>
                  </TableRow>
                </TableHeader>
                <TableBody>
                  {data.map((item, i) => (
                    <TableRow
                      key={i}
                      className="border-b dark:border-gray-700 hover:bg-gray-50 dark:hover:bg-gray-750"
                    >
                      <TableCell className="font-medium text-gray-900 dark:text-gray-100">
                        {item.phrase}{" "}
                        {item.synonyms ? `[${item.synonyms}]` : ""}
                      </TableCell>
                      <TableCell className="text-gray-700 dark:text-gray-300">
                        {item.frequency}
                      </TableCell>
                      <TableCell
                        className={`text-gray-700 dark:text-gray-300 ${
                          item.sentiment < 0
                            ? "text-red-600 dark:text-red-400"
                            : "text-green-600 dark:text-green-400"
                        }`}
                      >
                        {item.sentiment.toFixed(2)}
                      </TableCell>
                      <TableCell
                        className={`text-gray-700 dark:text-gray-300 font-semibold ${
                          item.impact < 0
                            ? "text-red-600 dark:text-red-400"
                            : "text-green-600 dark:text-green-400"
                        }`}
                      >
                        {item.impact.toFixed(2)}
                      </TableCell>
                    </TableRow>
                  ))}
                </TableBody>
              </Table>
            </CardContent>
          </Card>
        </TabsContent>

        <TabsContent value="l_network" className="flex-1 flex flex-col min-h-0">
          <Card
            className={`flex-1 flex flex-col min-h-0 ${
              isAppFullscreen
                ? "border-0 rounded-none shadow-none"
                : "border dark:border-gray-700"
            }`}
          >
            <CardContent
              className={`flex-1 flex flex-col min-h-0 ${
                isAppFullscreen ? "p-0" : "p-4"
              }`}
            >
              <div className="relative w-full flex-1 min-h-0">
                <Routes>
                  <Route
                    index
                    element={
                      <NetworkVisualizerWrapper
                        key={`l-visualizer-${chartKeySuffix}`} // Updated key
                        data={data}
                        theme={theme}
                      />
                    }
                  />
                  <Route
                    path="l-zone/:zoneId"
                    element={<CoreSitePage theme={theme} />} // Pass theme to CoreSitePage
                  />
                </Routes>
=======
        <TabsContent value="table">
          <MainLinesPage />
        </TabsContent>
        <TabsContent value="l_network">
          <Card className="border dark:border-gray-700">
            <CardContent className="p-4">
              <div className="relative w-full h-[770px]">
                <NetworkVisualizer data={visualizerData} theme={theme} />
>>>>>>> 56007679
              </div>
            </CardContent>
          </Card>
        </TabsContent>
<<<<<<< HEAD

        <TabsContent value="p_network" className="flex-1 flex flex-col min-h-0">
          <Card
            className={`flex-1 flex flex-col min-h-0 ${
              isAppFullscreen
                ? "border-0 rounded-none shadow-none"
                : "border dark:border-gray-700"
            }`}
          >
            <CardContent
              className={`flex-1 flex flex-col min-h-0 ${
                isAppFullscreen ? "p-0" : "p-4"
              }`}
            >
              <div className="relative w-full flex-1 min-h-0">
                <Routes>
                  <Route
                    index
                    element={
                      <NetworkVisualizer5Wrapper
                        key={`p-visualizer-${chartKeySuffix}`} // Updated key
                        data={data}
                        theme={theme}
                      />
                    }
                  />
                  <Route
                    path="p-zone/:zoneId"
                    element={<CoreSitePage theme={theme} />} // Pass theme to CoreSitePage
                  />
                </Routes>
=======
        <TabsContent value="p_network">
          <Card className="border dark:border-gray-700">
            <CardContent className="p-4">
              <div className="relative w-full h-[770px]">
                <NetworkVisualizer5 data={visualizerData} theme={theme} />
>>>>>>> 56007679
              </div>
            </CardContent>
          </Card>
        </TabsContent>
      </Tabs>
    </div>
  );
}<|MERGE_RESOLUTION|>--- conflicted
+++ resolved
@@ -3,7 +3,7 @@
 import { useNavigate, useLocation, Routes, Route } from "react-router-dom";
 import { Card, CardContent } from "./components/ui/card";
 import { Tabs, TabsList, TabsTrigger, TabsContent } from "./components/ui/tabs";
-<<<<<<< HEAD
+
 import NetworkVisualizerWrapper from "./components/NetworkVisualizerWrapper";
 import NetworkVisualizer5Wrapper from "./components/NetworkVisualizer5Wrapper";
 import CoreSitePage from "./components/CoreSite/CoreSitePage"; // Ensure path is correct
@@ -11,16 +11,8 @@
 
 // Accept isSidebarCollapsed prop
 export function DashboardPage({ isAppFullscreen, isSidebarCollapsed }) {
-=======
-import NetworkVisualizer from "./components/chart/NetworkVisualizer";
-import NetworkVisualizer5 from "./components/chart/NetworkVisualizer5";
-import { MainLinesPage } from "./FavLines"; // Import the MainLinesPage
-
-// The 'data' array is no longer defined here.
-// It has been moved into MainLinesPage.jsx
-
-export function DashboardPage() {
->>>>>>> 56007679
+
+
   const [theme, setTheme] = useState(
     document.documentElement.classList.contains("dark") ? "dark" : "light"
   );
@@ -39,7 +31,7 @@
     return () => observer.disconnect();
   }, []);
 
-<<<<<<< HEAD
+
   const handleTabChange = () => {
     const currentPath = location.pathname;
     const isOnLZoneDetail = currentPath.includes("/l-zone/");
@@ -72,13 +64,7 @@
 
   // Construct a dynamic key for charts based on both fullscreen and sidebar state
   const chartKeySuffix = `${isAppFullscreen}-${isSidebarCollapsed}`;
-=======
-  // ... rest of the component
-  const visualizerData = [
-    { phrase: "Sample Node 1", frequency: 10, impact: 5, sentiment: 0.5 },
-    { phrase: "Sample Node 2", frequency: 20, impact: -10, sentiment: -0.8 },
-  ];
->>>>>>> 56007679
+
 
   return (
     <div
@@ -102,7 +88,7 @@
           <TabsTrigger value="l_network">L-chart</TabsTrigger>
           <TabsTrigger value="p_network">P-chart</TabsTrigger>
         </TabsList>
-<<<<<<< HEAD
+
 
         <TabsContent value="table" className="flex-1 flex flex-col min-h-0">
           {/* ... Table Card ... */}
@@ -204,21 +190,12 @@
                     element={<CoreSitePage theme={theme} />} // Pass theme to CoreSitePage
                   />
                 </Routes>
-=======
-        <TabsContent value="table">
-          <MainLinesPage />
-        </TabsContent>
-        <TabsContent value="l_network">
-          <Card className="border dark:border-gray-700">
-            <CardContent className="p-4">
-              <div className="relative w-full h-[770px]">
-                <NetworkVisualizer data={visualizerData} theme={theme} />
->>>>>>> 56007679
+
               </div>
             </CardContent>
           </Card>
         </TabsContent>
-<<<<<<< HEAD
+
 
         <TabsContent value="p_network" className="flex-1 flex flex-col min-h-0">
           <Card
@@ -250,13 +227,7 @@
                     element={<CoreSitePage theme={theme} />} // Pass theme to CoreSitePage
                   />
                 </Routes>
-=======
-        <TabsContent value="p_network">
-          <Card className="border dark:border-gray-700">
-            <CardContent className="p-4">
-              <div className="relative w-full h-[770px]">
-                <NetworkVisualizer5 data={visualizerData} theme={theme} />
->>>>>>> 56007679
+
               </div>
             </CardContent>
           </Card>
